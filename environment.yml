channels:
- conda-forge
dependencies:
- pip:
  - flit
- pyyaml
- pip
- ipython
- flit-core<4,>=2
- platformdirs
- packaging
- python>=3.8
<<<<<<< HEAD
- mypy
- types-pyyaml
- black
=======
- pre-commit
>>>>>>> 803e38bf
- pytest
- typeguard
- tqdm
name: beni<|MERGE_RESOLUTION|>--- conflicted
+++ resolved
@@ -10,13 +10,7 @@
 - platformdirs
 - packaging
 - python>=3.8
-<<<<<<< HEAD
-- mypy
-- types-pyyaml
-- black
-=======
 - pre-commit
->>>>>>> 803e38bf
 - pytest
 - typeguard
 - tqdm
